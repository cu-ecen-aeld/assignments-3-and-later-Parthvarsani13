name: assignment-test
on:
    push:
        tags-ignore:
            - '*'
        branches:
            - '*'
jobs:
    unit-test:
<<<<<<< HEAD
        container: cuaesd/aesd-autotest:assignment7
=======
        container: cuaesd/aesd-autotest:24-unit-test
>>>>>>> 347f388c
        runs-on: self-hosted
        steps:
          - uses: actions/checkout@v2
          - name: Checkout submodules
            run : git submodule update --init --recursive
          - name: Run unit test
            run: ./unit-test.sh
    full-test:
<<<<<<< HEAD
        container: cuaesd/aesd-autotest:assignment7
=======
        container: cuaesd/aesd-autotest:24-assignment6
>>>>>>> 347f388c
        runs-on: self-hosted
        steps:
          - uses: actions/checkout@v2
          - name: Checkout submodules
            run : git submodule update --init --recursive
          - name: Run full test
            run: ./full-test.sh<|MERGE_RESOLUTION|>--- conflicted
+++ resolved
@@ -7,11 +7,7 @@
             - '*'
 jobs:
     unit-test:
-<<<<<<< HEAD
-        container: cuaesd/aesd-autotest:assignment7
-=======
         container: cuaesd/aesd-autotest:24-unit-test
->>>>>>> 347f388c
         runs-on: self-hosted
         steps:
           - uses: actions/checkout@v2
@@ -20,11 +16,7 @@
           - name: Run unit test
             run: ./unit-test.sh
     full-test:
-<<<<<<< HEAD
-        container: cuaesd/aesd-autotest:assignment7
-=======
-        container: cuaesd/aesd-autotest:24-assignment6
->>>>>>> 347f388c
+        container: cuaesd/aesd-autotest:24-assignment7
         runs-on: self-hosted
         steps:
           - uses: actions/checkout@v2
